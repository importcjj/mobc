# Mobc

A generic connection pool with async/await support.

Inspired by Deadpool, Sqlx, r2d2 and Golang SQL package.

[Changelog](https://github.com/importcjj/mobc/blob/main/CHANGELOG.md)

**Note: mobc requires at least Rust 1.60.**

## Usage

```toml
[dependencies]
mobc = "0.8"

# For async-std runtime
# mobc = { version = "0.8", features = ["async-std"] }

# For actix-rt 1.0
# mobc = { version = "0.8", features = ["actix-rt"] }
```

## Features

- Support async/.await syntax
- Support both `tokio` and `async-std`
- Tokio metric support
- Production battle tested
- High performance
- Easy to customize
- Dynamic configuration

## Adaptors

| Backend                                                                                   | Adaptor Crate                                                           |
| ----------------------------------------------------------------------------------------- | ----------------------------------------------------------------------- |
| [bolt-client](https://crates.io/crates/bolt-client)                                       | [mobc-bolt](https://crates.io/crates/mobc-bolt)                         |
| [tokio-postgres](https://github.com/sfackler/rust-postgres)                               | [mobc-postgres](https://github.com/importcjj/mobc-postgres)             |
| [redis](https://github.com/mitsuhiko/redis-rs)                                            | [mobc-redis](https://github.com/importcjj/mobc-redis)                   |
| [arangodb](https://github.com/fMeow/arangors)                                             | [mobc-arangors](https://github.com/inzanez/mobc-arangors)               |
| [lapin](https://github.com/CleverCloud/lapin)                                             | [mobc-lapin](https://github.com/zupzup/mobc-lapin)                      |
| [reql](https://github.com/rethinkdb/rethinkdb-rs)                                         | [mobc-reql](https://github.com/rethinkdb/rethinkdb-rs)                  |
| [redis-cluster](https://docs.rs/redis_cluster_async/0.6.0/redis_cluster_async/index.html) | [mobc-redis-cluster](https://github.com/rogeriob2br/mobc-redis-cluster) |

More DB adaptors are welcome.

## Examples

More [examples](https://github.com/importcjj/mobc/tree/main/examples)

Using an imaginary "foodb" database.

```rust
use mobc::{async_trait, Manager};

#[derive(Debug)]
pub struct FooError;

pub struct FooConnection;

impl FooConnection {
    pub async fn query(&self) -> String {
        "PONG".to_string()
    }
}

pub struct FooManager;

#[async_trait]
impl Manager for FooManager {
    type Connection = FooConnection;
    type Error = FooError;

    async fn connect(&self) -> Result<Self::Connection, Self::Error> {
        Ok(FooConnection)
    }

    async fn check(&self, conn: Self::Connection) -> Result<Self::Connection, Self::Error> {
        Ok(conn)
    }
}
```

## Configures

#### max_open

Sets the maximum number of connections managed by the pool.

> 0 means unlimited, defaults to 10.

#### min_idle

Sets the maximum idle connection count maintained by the pool. The pool will maintain at most this many idle connections at all times, while respecting the value of max_open.

#### max_lifetime

Sets the maximum lifetime of connections in the pool. Expired connections may be closed lazily before reuse.

> None meas reuse forever, defaults to None.

#### get_timeout

Sets the get timeout used by the pool. Calls to Pool::get will wait this long for a connection to become available before returning an error.

> None meas never timeout, defaults to 30 seconds.

## Variable

Some of the connection pool configurations can be adjusted dynamically. Each connection pool instance has the following methods:

- set_max_open_conns
- set_max_idle_conns
- set_conn_max_lifetime

## Stats

- max_open - Maximum number of open connections to the database.
- connections - The number of established connections both in use and idle.
- in_use - The number of connections currently in use.
- idle - The number of idle connections.
- wait_count - The total number of connections waited for.
- wait_duration - The total time blocked waiting for a new connection.
- max_idle_closed - The total number of connections closed due to max_idle.
- max_lifetime_closed - The total number of connections closed due to max_lifetime.

## Metrics

- Counters
    - `mobc_pool_connections_opened_total` - Total number of Pool Connections opened
    - `mobc_pool_connections_closed_total` - Total number of Pool Connections closed
- Gauges
    - `mobc_pool_connections_open` - Number of currently open Pool Connections
    - `mobc_pool_connections_busy` - Number of currently busy Pool Connections (executing a database query)"
    - `mobc_pool_connections_idle` - Number of currently unused Pool Connections (waiting for the next pool query to run)
<<<<<<< HEAD
    - `mobc_queries_wait` - Number of queries currently waiting for a connection
- Histograms
    - `mobc_queries_wait_histogram_ms` - Histogram of the wait time of all queries in ms

=======
    - `mobc_client_queries_wait` - Number of queries currently waiting for a connection
- Histograms
    - `mobc_client_queries_wait_histogram_ms` - Histogram of the wait time of all queries in ms
  
>>>>>>> f8c97791
## Compatibility

Because tokio is not compatible with other runtimes, such as async-std. So a database driver written with tokio cannot run in the async-std runtime. For example, you can't use redis-rs in tide because it uses tokio, so the connection pool which bases on redis-res can't be used in tide either.<|MERGE_RESOLUTION|>--- conflicted
+++ resolved
@@ -134,17 +134,10 @@
     - `mobc_pool_connections_open` - Number of currently open Pool Connections
     - `mobc_pool_connections_busy` - Number of currently busy Pool Connections (executing a database query)"
     - `mobc_pool_connections_idle` - Number of currently unused Pool Connections (waiting for the next pool query to run)
-<<<<<<< HEAD
     - `mobc_queries_wait` - Number of queries currently waiting for a connection
 - Histograms
     - `mobc_queries_wait_histogram_ms` - Histogram of the wait time of all queries in ms
-
-=======
-    - `mobc_client_queries_wait` - Number of queries currently waiting for a connection
-- Histograms
-    - `mobc_client_queries_wait_histogram_ms` - Histogram of the wait time of all queries in ms
   
->>>>>>> f8c97791
 ## Compatibility
 
 Because tokio is not compatible with other runtimes, such as async-std. So a database driver written with tokio cannot run in the async-std runtime. For example, you can't use redis-rs in tide because it uses tokio, so the connection pool which bases on redis-res can't be used in tide either.