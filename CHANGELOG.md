
# CHANGELOG

<<<<<<< HEAD
## v0.4.0-alpha.1 2019-12-23

Refactored most of the code, but it was all tested. I'm sorry, some API changes, but in exchange for better experience and performance.

#### Changes
* ConnectionManager is changed to Manager and simplified.
  * `get_executor` are removed.
  * `has_broken` are removed.
  * `is_valid` to `check`
  * Add a provided method `spawn_task`. You might use it when using mobc in runtimes other than tokio-0.2 and async-std.
* The connection pool now initializes without creating a new database connection, which saves a lot of time and resources. So it becomes a synchronization API.
* `Pool.state()` will now return more detailed statistics.
* Some configuration items are changed.
  * `min_idle` to `max_idle`, which means that idle connections over this number will be closed
  * `max_size` to `max_open`. If you set it to 0, the pool will create unlimited new connections if necessary. However, these connections are still limited by `max_idle` when idle
* `Pool.try_get` are removed.
=======
## v0.3.3 2019-12-23

#### Fixes

* Fix Connection recycle.
* Panics if `min_idle` is 0
>>>>>>> a1c07714

## v0.3.2 2019-12-10

#### Fixes

* Timeout caused by reaping

## v0.2.11 2019-12-10

#### Fixes

* Timeout caused by reaping

## v0.3.1 2019-12-05

#### Fixes
    
* Documentation of `mobc::Builder`<|MERGE_RESOLUTION|>--- conflicted
+++ resolved
@@ -1,7 +1,6 @@
 
 # CHANGELOG
 
-<<<<<<< HEAD
 ## v0.4.0-alpha.1 2019-12-23
 
 Refactored most of the code, but it was all tested. I'm sorry, some API changes, but in exchange for better experience and performance.
@@ -18,14 +17,14 @@
   * `min_idle` to `max_idle`, which means that idle connections over this number will be closed
   * `max_size` to `max_open`. If you set it to 0, the pool will create unlimited new connections if necessary. However, these connections are still limited by `max_idle` when idle
 * `Pool.try_get` are removed.
-=======
+
+
 ## v0.3.3 2019-12-23
 
 #### Fixes
 
 * Fix Connection recycle.
 * Panics if `min_idle` is 0
->>>>>>> a1c07714
 
 ## v0.3.2 2019-12-10
 
